--- conflicted
+++ resolved
@@ -15,11 +15,7 @@
     -   id: flake8
         args: [ "--select=E9,F63,F7,F82"]
 -   repo: https://github.com/asottile/pyupgrade
-<<<<<<< HEAD
-    rev: v2.10.0
-=======
     rev: v2.12.0
->>>>>>> e02adf1d
     hooks:
     -   id: pyupgrade
         args: ['--py36-plus','--exit-zero-even-if-changed']